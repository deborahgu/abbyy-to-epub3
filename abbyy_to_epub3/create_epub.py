# Copyright 2017 Deborah Kaplan
#
# This file is part of Abbyy-to-epub3.
# Source code is available at <https://github.com/deborahgu/abbyy-to-epub3>.
#
# Abbyy-to-epub3 is free software: you can redistribute it and/or modify
# it under the terms of the GNU Affero General Public License as published by
# the Free Software Foundation, either version 3 of the License, or
# (at your option) any later version.
#
# This program is distributed in the hope that it will be useful,
# but WITHOUT ANY WARRANTY; without even the implied warranty of
# MERCHANTABILITY or FITNESS FOR A PARTICULAR PURPOSE.  See the
# GNU Affero General Public License for more details.
#
# You should have received a copy of the GNU Affero General Public License
# along with this program.  If not, see <http://www.gnu.org/licenses/>.

from collections import OrderedDict
from ebooklib import epub
from ebooklib import utils as ebooklib_utils
from fuzzywuzzy import fuzz
from numeral import roman2int
from pkg_resources import resource_filename

from zipfile import BadZipFile, ZipFile

import configparser
import gzip
import logging
import os
import re
import subprocess
import tempfile

from abbyy_to_epub3 import __version__
from abbyy_to_epub3.constants import skippable_pages
from abbyy_to_epub3.parse_abbyy import AbbyyParser
from abbyy_to_epub3.image_processing import factory as ImageFactory
from abbyy_to_epub3.parse_scandata import ScandataParser
from abbyy_to_epub3.utils import dirtify_xml, is_increasing, mkdir_p
from abbyy_to_epub3.verify_epub import EpubVerify


# Set up configuration
config = configparser.ConfigParser()
configfile = resource_filename("abbyy_to_epub3", "config.ini")
config.read(configfile)


class ArchiveBookItem(object):
    """Archive.org is a website which contains an archive of items
    composed of archived digital content. Archive.org items are
    distributed across a cluster of machines called datanodes. In
    order to access the files of an item, you need to know 4 things:

    a) The Archive.org `item_identifier` (the unique ID of this item)
       e.g. https://archive.org/details/{item_identifier}
    b) the datanode server address which hosts this item
    c) the `item_dir` which is the file path on this datanode where
       this items files are kept
    d) the name of the files within this `item_dir`

    Certain archive.org items are specifically structured (file
    organizations, contents, names) to store and play Books. Every
    Archive Book Item contains the following files:
    - a jp2.zip containing all the scanned images of the book
    - an abbyy file containing the OCR'd plaintest of these scans
    - scandata.xml whose metadata describes the structure of the book
      (metadata, pages numbers)
    - meta.xml which describes the entire archive.org *item*

    A complication is that Archive.org Book Items may contain 1 or
    more books. In order to accommodate this subtlety and delineate
    between books, an `item_dir` and `item_identifier` are not
    sufficient to isolate a specific book. To circumvent this
    limitation, we require another identifier called the
    `item_bookpath` which acts as a prefix to the files of a specific
    book. Given a datanode and an `item_dir` of an Archive Book Item,
    all the constituent files for a book can be constructed using
    `item_identifier` and `item_bookpath` in the following ways:

    - There is a single global metadata manifest file for the entire
      Archive Item named `{item_identifier}_meta.xml`.
    - All of the other book specific files follow the form
      `{item_bookpath}_{file}`. e.g. `{item_bookpath}_abbyy.gz`
    """
    def __init__(self, item_dir, item_identifier, item_bookpath):
        self.item_dir = item_dir
        self.item_identifier = item_identifier
        self.item_bookpath = item_bookpath

        # Guarantee all input file exist
        # These members will be set as self.`name`_`ext`, e.g. self.meta_xml
        input_files = [
            # prefix, name, ext
            (item_identifier, 'meta', 'xml'),
            (item_bookpath, 'abbyy', 'gz'),
            (item_bookpath, 'scandata', 'xml'),
            (item_bookpath, 'jp2', 'zip')]
        for (subdir, name, ext) in input_files:
            dependency = os.path.abspath(
                os.path.join(item_dir, '%s_%s.%s' % (subdir, name, ext)))
            if not os.path.exists(dependency):
                self.logger.debug(
                    "Invalid path to %s.%s: %s" % (name, ext, dependency)
                )
                raise OSError(
                    "Invalid path to %s.%s: %s" % (name, ext, dependency)
                )
            setattr(self, '%s_%s' % (name, ext), dependency)


class Ebook(ArchiveBookItem):
    """
    Ebook is a utility for generating epub3 files based on Archive.org items.
    Holds extracted information about a book & the ebooklib EPUB object.
    """
    DEFAULT_EPUBCHECK_LEVEL = 'warning'

    def __init__(
            self, item_dir, item_identifier, item_bookpath,
            debug=False, epubcheck=None
    ):

        self.logger = logging.getLogger(__name__)
        if debug:
            self.logger.addHandler(logging.StreamHandler())
            self.logger.setLevel(logging.DEBUG)

        # Initialize all the book's variables cleanly
        self.debug = debug
        self.epubcheck = epubcheck or (
            # If no epubcheck specified and we're in debug mode, run
            # --epubcheck warning
            self.DEFAULT_EPUBCHECK_LEVEL if self.debug else None)
        self.metadata = {}     # the book's metadata
        self.blocks = []       # all <blocks> with contents, attributes
        self.paragraphs = {}   # paragraph style info

        self.tmpdir = ''       # stores converted images & extracted zip files
        self.abbyy_file = ''   # the ABBYY XML file
        self.chapters = []     # holds each of the chapter (EpubHtml) objects
        self.progression = ''  # page direction
        self.firsts = {}       # all first lines per-page
        self.lasts = {}        # all last lines per-page
        self.pages = OrderedDict()    # page-by-page information from scandata

        # are there headers, footers, or page numbers?
        self.headers_present = False
        self.pagenums_found = False
        self.rpagenums_found = False
        self.table = False
        self.table_row = False
        self.table_cell = False

        self.book = epub.EpubBook()  # the book itself
        # ebooklib.epub doesn't clean up cleanly without reset,
        # causing problems on consecutive runs
        self.book.reset()
        self.verifier = EpubVerify(self.debug)


        # Choose the image processing library
        try:
            subprocess.run(
                ["kdu_compress", "-v"], stdout=subprocess.DEVNULL, check=True
            )
            self.image_processor = "kakadu"
        except (FileNotFoundError, subprocess.CalledProcessError) as e:
            self.image_processor = "pillow"

        super(Ebook, self).__init__(item_dir, item_identifier, item_bookpath)


    def load_scandata_pages(self):
        """
        Parse the page-by-page scandata file. This stores page size,
        right or left leaf, and page type (eg copyright, color card, etc).
        """
        parser = ScandataParser(
            self.scandata_xml,
            self.pages,
            debug=self.debug,
        )
        parser.parse_scandata()

    def create_accessibility_metadata(self):
        """ Set up accessibility metadata """
        ALT_TEXT_PRESENT = config.getboolean('Main', 'ALT_TEXT_PRESENT')
        IMAGES_PRESENT = config.getboolean('Main', 'IMAGES_PRESENT')
        OCR_GENERATED = config.getboolean('Main', 'OCR_GENERATED')
        TEXT_PRESENT = config.getboolean('Main', 'TEXT_PRESENT')

        summary = ''
        modes = []
        modes_sufficient = []
        features = ['printPageNumbers', 'tableOfContents', ]

        if OCR_GENERATED:
            summary += (
                'The publication was generated using automated character '
                'recognition, therefore it may not be an accurate rendition '
                'of the original text, and it may not offer the correct '
                'reading sequence.'
            )
        if IMAGES_PRESENT:
            modes.append('visual')
            if ALT_TEXT_PRESENT:
                features.append('alternativeText')
            else:
                summary += (
                    'This publication is missing meaningful alternative text.'
                )
        if TEXT_PRESENT:
            modes.append('textual')
            if IMAGES_PRESENT:
                modes_sufficient.append('textual,visual')
                if ALT_TEXT_PRESENT:
                    modes_sufficient.append('textual')
            else:
                modes_sufficient.append('textual')
        elif IMAGES_PRESENT and ALT_TEXT_PRESENT:
            modes_sufficient.append('textual,visual')
            modes_sufficient.append('visual')
        elif IMAGES_PRESENT:
            modes_sufficient.append('visual')
        if OCR_GENERATED:
            # these states will be true for any static content,  which we know
            # is guaranteed for OCR generated texts.
            hazards = [
                'noFlashingHazard',
                'noMotionSimulationHazard',
                'noSoundHazard',
            ]
            controls = [
                'fullKeyboardControl',
                'fullMouseControl',
                'fullSwitchControl',
                'fullTouchControl',
                'fullVoiceControl',
            ]

        if summary:
            summary += 'The publication otherwise meets WCAG 2.0 Level A.'
        else:
            summary = 'The publication meets WCAG 2.0 Level A.'

        # Add the metadata to the publication
        self.book.add_metadata(
            None,
            'meta',
            summary,
            OrderedDict([('property', 'schema:accessibilitySummary')])
        )
        for feature in features:
            self.book.add_metadata(
                None,
                'meta',
                feature,
                OrderedDict([('property', 'schema:accessibilityFeature')])
            )
        for mode in modes:
            self.book.add_metadata(
                None,
                'meta',
                mode,
                OrderedDict([('property', 'schema:accessMode')])
            )
        for mode_sufficient in modes_sufficient:
            self.book.add_metadata(
                None,
                'meta',
                mode_sufficient,
                OrderedDict([('property', 'schema:accessModeSufficient')])
            )
        if hazards:
            for hazard in hazards:
                self.book.add_metadata(
                    None,
                    'meta',
                    hazard,
                    OrderedDict([('property', 'schema:accessibilityHazard')])
                )
        if controls:
            for control in controls:
                self.book.add_metadata(
                    None,
                    'meta',
                    control,
                    OrderedDict([('property', 'schema:accessibilityControl')])
                )

    def extract_images(self):
        """
        Extracts all of the images for the text.

        For efficiency's sake, do these all at once. Memory & CPU will be at a
        higher premium than disk space, so unzip the entire scan file into temp
        directory, instead of extracting only the needed images.
        """
        # extract jp2 images into tmpdir
        try:
            with ZipFile(self.jp2_zip) as f:
                f.extractall(self.tmpdir)
        except BadZipFile as e:
            self.logger.error(
                "extraction problem with {}".format(self.jp2_zip)
            )
            raise BadZipFile

    def images_are_extracted(self):
        if '.zip' not in self.jp2_zip:
            raise ValueError('jp2 dir misconfiguration: not a .zip')
        extracted_dir, _ = os.path.splitext(os.path.join(self.tmpdir, os.path.basename(self.jp2_zip)))
        self.logger.debug(extracted_dir)
        return os.path.exists(extracted_dir)

    def get_cover_leaf(self):
        """
        Try to find a cover image. If nothing is tagged as 'Cover', use
        the first page tagged 'Title'. If nothing is tagged as
        'Title', either, use the first page tagged
        'Normal'. Self.pages is an OrderedDict so break as soon as you
        find something useful, and don't search the whole set of
        pages.
        """
        pages_iter = iter(self.pages)
        for p in pages_iter:
            if self.pages[p] == 'cover':
                cover_leaf = p
                break
            elif self.pages[p] == 'title':
                cover_leaf = p
                break
            elif self.pages[p] == 'normal':
                cover_leaf = p
                break
        try:
            return cover_leaf
        except NameError:
            e = "No pages in scandata marked as Cover, Title, or Normal"
            self.logger.error(e)
            raise RuntimeError(e)

    def extract_cover(self):
        """
        http://web.archive.org/web/20180416230000/https://www.safaribooksonline.com/blog/2009/11/20/best-practices-in-epub-cover-images/
        """
        if not self.images_are_extracted():
            raise RuntimeError('extract_covers cannot be run before extract_images')

        # pad out the filename to four digits
        cover_jp2 = "{tmp}/{item_bookpath}_jp2/{item_bookpath}_{num:0>4}.jp2".format(
            tmp=self.tmpdir, item_bookpath=self.item_bookpath, num=self.get_cover_leaf())
        cover_bmp = '{}/cover.bmp'.format(self.tmpdir)
        cover_png = '{}/cover.png'.format(self.tmpdir)
        self.logger.debug("jp2: %s & bmp: %s & png: %s" % (
            cover_jp2, cover_bmp, cover_png))

        # convert the JP2K file into a usable format for the cover
        imageobj = ImageFactory(self.image_processor)
        try:
            imageobj.crop_image(cover_jp2, cover_bmp)  # jp2 to bmp
            imageobj.convert2png(
                # bmp seems to break in ADE and other readers;
                # convert bmp to png
                cover_bmp, cover_png, resize=(800, 1200))
        except RuntimeError as e:
            # for failed image creation, keep processing the epub
            self.logger.error(e)

        self.book.set_cover(
            'images/cover.png', open(cover_png, 'rb').read())
        cover = self.book.items[-1]
        self.logger.debug(cover)
        cover.add_link(
            href='style/style.css', rel='stylesheet', type='text/css')

    def image_dim(self, block):
        """
        Given a dict object containing the block info for an image, generate
        a tuple of its dimensions:
        (left, top, right, bottom)
        """
        left = int(block['style']['l'])
        top = int(block['style']['t'])
        right = int(block['style']['r'])
        bottom = int(block['style']['b'])

        return (left, top, right, bottom)

    def make_image(self, block):
        """
        Given a dict object containing the block info for an image, generate
        the image HTML
        """
        page_no = block['page_no']
        if page_no == 0:
            # The first page's image is made into the cover automatically
            return

        # pad out the filename to four digits
        origfile = '{dir}/{item_bookpath}_jp2/{item_bookpath}_{page:0>4}.jp2'.format(
            dir=self.tmpdir,
            item_bookpath=self.item_bookpath,
<<<<<<< HEAD
            page=page_no
=======
            page=block['page_no'] -1
>>>>>>> fc1f60f5
        )
        if not os.path.isfile(origfile):
            return
        basefile = 'img_{:0>4}.png'.format(self.picnum)
        outfile = '{}/{}'.format(self.tmpdir, basefile)
        in_epub_imagefile = 'images/{}'.format(basefile)

        # get image dimensions from ABBYY block attributes
        # (left, top, right, bottom)
        box = self.image_dim(block)
        width = box[2] - box[0]
        height = box[3] - box[1]

        # some image processors also need the original page dimensions
        pagewidth = float(block['style']['pagewidth'])
        pageheight = float(block['style']['pageheight'])
        pagedim = (pagewidth, pageheight)

        # ignore if this image is entirely encapsulated in another image
        for each_pic in self.metadata['pics_by_page']:
            # Ignore if this is just the block itself
            if each_pic == block:
                continue
            new_box = self.image_dim(each_pic)
            if all(i >= j for i, j in zip(box, new_box)):
                return

        # make the image:
        imageobj = ImageFactory(self.image_processor)
        try:
            imageobj.crop_image(origfile, outfile, dim=box, pagedim=pagedim)
        except RuntimeError as e:
            # for failed image creation, keep processing the epub
            self.logger.error(e)
            return ''
        epubimage = epub.EpubImage()
        epubimage.file_name = in_epub_imagefile
        with open(outfile, 'rb') as f:
            epubimage.content = f.read()
        epubimage = self.book.add_item(epubimage)

        # to approximate original layout, set the image container width to
        # percentage of the page width
        container_w = (width / pagewidth) * 100
        content = u'''
        <div style="width: {c_w}%;">
        <img src="{src}" alt="Picture #{picnum}">
        </div>
        '''.format(
            c_w=container_w,
            src=in_epub_imagefile,
            picnum=self.picnum,
            w=width,
            h=height,)

        # increment the image number
        self.picnum += 1

        return content

    def make_chapter(self, heading, chapter_no):
        """
        Create a chapter section in an ebooklib.epub.
        """
        if not heading:
            heading = "Chapter {}".format(chapter_no)

        # The epub library escapes the XML itself
        chapter = epub.EpubHtml(
            title=dirtify_xml(heading).replace("\n", " "),
            direction=self.progression,
            # pad out the filename to four digits
            file_name='chap_{:0>4}.xhtml'.format(chapter_no),
            lang='{}'.format(self.metadata['language'][0])
        )
        chapter.content = u''
        chapter.add_link(
            href='style/style.css', rel='stylesheet', type='text/css'
        )
        self.chapters.append(chapter)
        self.book.add_item(chapter)

        return chapter

    def identify_headers_footers_pagenos(self, placement):
        """
        Attempts to identify the presence of headers, footers, or page numbers

        1. Build a dict of first & last lines, indexed by page number.
        2. Try to identify headers and footers.

        Headers and footers can appear on every page, or on alternating pages
        (for example if one page has header of the title, the facing page
        might have the header of the chapter name).

        They may include a page number, or the page number might be a
        standalone header or footer.

        The presence of headers and footers in the document does not mean they
        appear on every page (for example, chapter openings or illustrated
        pages sometimes don't contain the header/footer, or contain a modified
        version, such as a standalone page number).

        Page numbers may be in Arabic or Roman numerals.

        This method does not attempt to look for all edge cases. For example,
        it will not find:
        - constantly varied headers, as in a dictionary
        - page numbers that don't steadily increase
        - page numbers misidentified in the OCR process, eg. IO2 for 102
        - page numbers with characters around them, eg. '~ 45 ~'
        """

        # running this on first lines or last lines?
        if placement == 'first':
            mylines = self.firsts
        else:
            mylines = self.lasts
        self.logger.debug("Looking for headers/footers: {}".format(placement))

        # Look for standalone strings of digits
        digits = re.compile(r'^\d+$')
        romans = re.compile(r'^[xicmlvd]+$')
        candidate_digits = []
        candidate_romans = []
        for block in self.blocks:
            if placement in block:
                line = block['text']
                ourpageno = block['page_no']
                mylines[ourpageno] = {'text': block['text']}
                pageno = digits.search(line)
                rpageno = romans.search(line, re.IGNORECASE)
                if rpageno:
                    # Is this a roman numeral?
                    try:
                        # The numeral.roman2int method is very permissive
                        # for archaic numeral forms, which is good.
                        num = roman2int(line)
                    except ValueError:
                        # not a roman numeral
                        pass
                    mylines[ourpageno]['ocr_roman'] = placement
                    candidate_romans.append(num)
                elif pageno:
                    mylines[ourpageno]['ocr_digits'] = placement
                    candidate_digits.append(int(line))

        # The algorithms to find false positives in page number candidates
        # are resource intensive, so this excludes anything where the candidate
        # numbers aren't monotonically increasing.
        if candidate_digits and is_increasing(candidate_digits):
            self.pagenums_found = True
            self.logger.debug("Page #s found: {}".format(candidate_digits))
        if candidate_romans and is_increasing(candidate_romans):
            self.rpagenums_found = True
            self.logger.debug("Roman #s found: {}".format(candidate_romans))

        # identify match ratio
        fuzz_consecutive = 0
        fuzz_alternating = 0
        for k, v in mylines.items():
            # Check to see if there's still one page forward
            if k + 1 in mylines:
                ratio_consecutive = fuzz.ratio(
                    v['text'],
                    mylines[k + 1]['text']
                )
                mylines[k]['ratio_consecutive'] = ratio_consecutive
                fuzz_consecutive += ratio_consecutive
            # Check to see if there's still two pages forward
            if k + 2 in mylines:
                ratio_alternating = fuzz.ratio(
                    v['text'],
                    mylines[k + 2]['text']
                )
                mylines[k]['ratio_alternating'] = ratio_alternating
                fuzz_alternating += ratio_alternating

        # occasional similar first/last lines might happen in all texts,
        # so only identify headers & footers if there are many of them
        HEADERS_PRESENT_THRESHOLD = int(
            config.get('Main', 'HEADERS_PRESENT_THRESHOLD')
        )
        if len(mylines) > 2:
            average_consecutive = fuzz_consecutive / (len(mylines) - 1)
            average_alternating = fuzz_alternating / (len(mylines) - 2)
            self.logger.debug("{}: consecutive fuzz avg.: {}".format(
                placement,
                average_consecutive
            ))
            self.logger.debug("{}: alternating fuzz avg.: {}".format(
                placement,
                average_alternating
            ))
            if average_consecutive > HEADERS_PRESENT_THRESHOLD:
                if placement == 'first':
                    self.headers_present = 'consecutive'
                else:
                    self.footers_present = 'consecutive'
                self.logger.debug(
                    "{} repeated, consecutive pages".format(placement)
                )
            elif average_alternating > HEADERS_PRESENT_THRESHOLD:
                if placement == 'first':
                    self.headers_present = 'alternating'
                else:
                    self.footers_present = 'alternating'
                self.logger.debug(
                    "{} repeated, alternating pages".format(placement)
                )

    def is_header_footer(self, block, placement):
        """
        Given a block and our identified text structure, return True if this
        block's text is a header, footer, or page number to be ignored, False
        otherwise.
        """
        THRESHOLD = int(
            config.get('Main', 'FUZZY_HEADER_THRESHOLD')
        )

        # running this on first lines or last lines?
        if placement == 'first':
            mylines = self.firsts
        else:
            mylines = self.lasts

        ourpageno = block['page_no']
        if ourpageno in mylines:
            if (
                self.rpagenums_found and
                'ocr_roman' in mylines[ourpageno] and
                mylines[ourpageno]['ocr_roman'] == placement
            ):
                # This is an identified roman numeral page number
                return True
            if (
                self.pagenums_found and
                'ocr_digits' in mylines[ourpageno] and
                mylines[ourpageno]['ocr_digits'] == placement
            ):
                # This is an identified page number
                self.logger.debug(
                    "identified page number: {}".format(block['text'])
                )
                return True
            if (
                self.headers_present == 'consecutive' and
                'ratio_consecutive' in mylines[ourpageno] and
                mylines[ourpageno]['ratio_consecutive'] >= THRESHOLD
            ):
                return True
            if (
                self.headers_present == 'alternating' and
                'ratio_alternating' in mylines[ourpageno] and
                mylines[ourpageno]['ratio_alternating'] >= THRESHOLD
            ):
                return True
        return False

    def set_metadata(self):
        """
        Set the metadata on the epub object
        """
        self.book.set_identifier(self.metadata['identifier'][0])
        for language in self.metadata['language']:
            self.book.set_language(language)
        for title in self.metadata['title']:
            self.book.set_title(title)
        if 'creator' in self.metadata:
            creator_uid = 'creator'
            for i, creator in enumerate(self.metadata['creator']):
                self.book.add_author(creator, uid=creator_uid)
                creator_uid = 'creator_{creator_uid}'.format(creator_uid=i)
        if 'description' in self.metadata:
            for description in self.metadata['description']:
                self.book.add_metadata('DC', 'description', description)
        if 'publisher' in self.metadata:
            for publisher in self.metadata['publisher']:
                self.book.add_metadata('DC', 'publisher', publisher)
        if 'identifier-access' in self.metadata:
            for identifier_access in self.metadata['identifier-access']:
                self.book.add_metadata(
                    'DC', 'identifier', 'Access URL: {}'.format(
                        identifier_access
                    )
                )
        if 'identifier-ark' in self.metadata:
            for identifier_ark in self.metadata['identifier-ark']:
                self.book.add_metadata(
                    'DC', 'identifier', 'urn:ark:{}'.format(identifier_ark)
                )
        if 'isbn' in self.metadata:
            for isbn in self.metadata['isbn']:
                self.book.add_metadata(
                    'DC', 'identifier', 'urn:isbn:{}'.format(isbn)
                )
        if 'oclc-id' in self.metadata:
            for oclc_id in self.metadata['oclc-id']:
                self.book.add_metadata(
                    'DC', 'identifier', 'urn:oclc:{}'.format(oclc_id)
                )
        if 'external-identifier' in self.metadata:
            for external_identifier in self.metadata['external-identifier']:
                self.book.add_metadata('DC', 'identifier', external_identifier)
        if 'related-external-id' in self.metadata:
            for related_external_id in self.metadata['related-external-id']:
                self.book.add_metadata('DC', 'identifier', related_external_id)
        if 'subject' in self.metadata:
            for subject in self.metadata['subject']:
                self.book.add_metadata('DC', 'subject', subject)
        if 'date' in self.metadata:
            for date in self.metadata['date']:
                self.book.add_metadata('DC', 'date', date)

    def craft_html(self):
        """
        Assembles the XHTML content.

        Create some minimal navigation:
        * Break sections at text elements marked role: heading
        * Break files at any headings with roleLevel: 1
        Imperfect, but better than having no navigation or monster files.

        Images will get alternative text of "Picture #" followed by an index
        number for this image. Barring real alternative text for
        true accessibility, this at least adds some identifying information.
        """

        # Default section to hold cover image plus all until the 1st heading
        if 'title' in self.metadata:
            heading = self.metadata['title'][0]
        else:
            heading = "Opening Section"
        chapter_no = 1
        self.picnum = 1
        blocks_index = -1
        self.last_row = False
        pagetype = ''
        prev_pagetype = ''

        # Look for headers and page numbers
        # FR10 has markup but isn't reliable so look there as well
        self.identify_headers_footers_pagenos('first')
        self.identify_headers_footers_pagenos('last')
        self.last_row = False
        self.last_cell = False

        # Make the initial chapter stub
        chapter = self.make_chapter(heading, chapter_no)
        endnotes = '<ul>'
        noteref = 1

        # Make a title page
        chapter.content += u'<h1 dir="ltr" class="center">{}</h1>'.format(
            heading
        )
        if 'title-alt-script' in self.metadata:
            for i in self.metadata['title-alt-script']:
                chapter.content += (
                    u'<p dir="auto" class="center bold big">{}</p>'
                ).format(i)
        if 'creator' in self.metadata:
            for i in self.metadata['creator']:
                chapter.content += (
                    u'<p dir="ltr" class="center bold">{}</p>'
                ).format(i)
        if 'creator-alt-script' in self.metadata:
            for i in self.metadata['creator-alt-script']:
                chapter.content += (
                    u'<p dir="auto" class="center bold">{}</p>'
                ).format(i)
        chapter.content += (
            '<div class="offset">'
            '<p dir="ltr">This book was produced in EPUB format by the '
            'Internet Archive.</p> '
            '<p dir="ltr">The book pages were scanned and converted to EPUB '
            'format automatically. This process relies on optical character '
            'recognition, and is somewhat susceptible to errors. The book may '
            'not offer the correct reading sequence, and there may be '
            'weird characters, non-words, and incorrect guesses at '
            'structure. Some page numbers and headers or footers may remain '
            'from the scanned page. The process which identifies images might '
            'have found stray marks on the page which are not actually images '
            'from the book. The hidden page numbering which may be available '
            'to your ereader corresponds to the numbered pages in the print '
            'edition, but is not an exact match;  page numbers will increment '
            'at the same rate as the corresponding print edition, but we may '
            'have started numbering before the print book\'s visible page '
            'numbers.  The Internet Archive is working to improve the '
            'scanning process and resulting books, but in the meantime, we '
            'hope that this book will be useful to you.</p> '
            '<p dir="ltr">The Internet Archive was founded in 1996 to build '
            'an Internet library and to promote universal access to all '
            'knowledge. The Archive\'s purposes include offering permanent '
            'access for researchers, historians, scholars, people with '
            'disabilities, and ' 'the general public to historical '
            'collections that exist in digital format. The Internet Archive '
            'includes texts, audio, moving images, '
            'and software as well as archived web pages, and provides '
            'specialized services for information access for the blind and '
            'other persons with disabilities.</p>'
            '<p>Created with abbyy2epub (v.%s)</p></div>'
        ) % __version__

        for block in self.blocks:
            blocks_index += 1

            # Skip pages that  we don't want to include
            if 'type' not in block:
                continue
            # Get the pageType from scandata
            if (
                'page_no' in block and
                block['page_no'] in self.pages
            ):
                prev_pagetype = pagetype
                pagetype = self.pages[block['page_no']]
            else:
                # Treat it as Normal if it's not set
                pagetype = 'Normal'
            if pagetype in skippable_pages:
                continue

            # set the block style, if there is one
            if (
                'style' in block and
                'fontstyle' in block['style']
            ):
                fclass = ''
                fontstyle = block['style']['fontstyle']
                fsize = fontstyle['fs']
                if 'italic' in fontstyle:
                    fclass += 'italic '
                if 'bold' in fontstyle:
                    fclass += 'bold '
                if 'Serif' in fontstyle['ff'] or 'Times' in fontstyle['ff']:
                    fclass += 'serif '
                elif 'Sans' in fontstyle['ff']:
                    fclass += 'sans '

                fstyling = (
                    'class="{fclass}" style="font-size: {fsize}pt"'
                ).format(
                    fclass=fclass,
                    fsize=fsize,
                )
            else:
                fstyling = ''

            # Make chapters for certain page types, for accessible navigation
            pagetypes = {
                'contents': 'Table of Contents',
                'contributions': 'Contributions',
                'copyright': 'Copyright Page',
                'glossary': 'Glossary',
                'index': 'Index',
                'introduction': 'Introduction',
                'preface': 'Preface',
                'reference': 'Reference',
                'title': 'Title Page',
            }
            if (pagetype in pagetypes and pagetype != prev_pagetype):
                chapter_no += 1
                chapter = self.make_chapter(pagetypes[pagetype], chapter_no)

            if block['type'] == 'Text':
                text = block['text']
                role = block['role']

                # This is the first text element on the page
                if 'first' in block:
                    # Look for headers and page numbers
                    if self.is_header_footer(block, 'first'):
                        self.logger.debug("Stripping header {}".format(text))
                        continue

                # Look for footers and page numbers
                if (
                    'last' in block and
                    self.is_header_footer(block, 'last')
                ):
                        self.logger.debug("Stripping footer {}".format(text))
                        continue
                if role == 'footnote':
                    # Footnote. Our ABBYY markup doesn't indicate references,
                    # so fake them, right above the bottom of the page so
                    # they'll be reachable by all adaptive tech & user agents.
                    # Place as endnotes to improve cross-ereader reachability.

                    chapter.content += (
                        u'<p class="small">'
                        u'<a epub:type="noteref" href="#n{page}_{ref}">'
                        u'Note {ref}</a></p>'
                    ).format(
                        page=block['page_no'],
                        ref=noteref,
                    )
                    # must use now deprecated "rearnote" instead of "endnote"
                    # for now; endnote support is limited. Change when more
                    # readers support endnote.
                    endnotes += (
                        u'<li><aside epub:type="rearnote" id="n{page}_{ref}">'
                        u'{text}</aside></li>'
                    ).format(
                        page=block['page_no'],
                        ref=noteref,
                        text=text,
                    )
                    noteref += 1
                elif role == 'tableCaption':
                    # It would be ideal to mark up table captions as <caption>
                    # within the associated table.  However, the ABBYY markup
                    # doesn't have a way to associate the caption with the
                    # specific table, and there's no way of knowing if the
                    # caption is for a table immediately following or
                    # immediately prior. Add a little styling to make it more
                    # obvious, and some accessibility helpers.
                    chapter.content += (
                        u'<p {style}><span class="sr-only">'
                        u'Table caption</span>{text}</p>'
                    ).format(
                        style=fstyling,
                        text=text,
                    )
                elif role == 'heading':
                    if int(block['heading']) > 1:
                        # Heading >1. Format as heading
                        # but don't make new chapter.
                        chapter.content += u'<h{lev}>{text}</h{lev}>'.format(
                            lev=block['heading'], text=text
                        )
                    else:
                        # attach any endnotes to the chapter.
                        if noteref > 1:
                            chapter.content += '<hr /><h2>Chapter Notes</h2>'
                            chapter.content += endnotes
                            chapter.content += '</ol>'
                            noteref = 1
                            endnotes = '<ol>'

                        # Heading 1. Begin the new chapter
                        chapter_no += 1
                        chapter = self.make_chapter(text, chapter_no)
                        chapter.content = u'<h{lev}>{text}</h{lev}>'.format(
                            lev=block['heading'], text=text
                        )
                else:
                    # Regular or other text block. Add its heading to the
                    # chapter content. In theory a table of contents could get
                    # parsed for page numbers and turned into a hyperlinked
                    # nav toc pointing to page elements, but relying on headers
                    # is probably more reliable.
                    chapter.content += u'<p {style}>{text}</p>'.format(
                        style=fstyling,
                        text=text,
                    )
            elif block['type'] == 'Page':
                # Nest this conditional; we don't want to short circuit if no
                # pages_support. Check to make sure we're not just repeating
                # page breaks if the interstital content was omitted.
                if (
                    self.metadata['PAGES_SUPPORT'] and
                    not chapter.content.endswith('epub:type="pagebreak"/>')
                ):
                    chapter.content += ebooklib_utils.create_pagebreak(
                        str(block['text'])
                    )
            elif (
                block['type'] == 'Picture' and
                pagetype != 'Cover'
            ):
                # Image
                content = self.make_image(block)
                if content:
                    chapter.content += content
            elif (
                block['type'] == 'Separator' or
                block['type'] == 'SeparatorsBox'
            ):
                # Separator blocks seem to be fairly randomly applied and don't
                # correspond to anything useful in the original content
                pass
            elif block['type'] == 'Table':
                chapter.content += u'<table>'
            elif block['type'] == 'TableRow':
                chapter.content += u'<tr>'
                if 'last_table_elem' in block:
                    self.last_row = True
            elif block['type'] == 'TableCell':
                chapter.content += u'<td>'
                if 'last_table_elem' in block:
                    self.last_cell = True
            elif block['type'] == 'TableText':
                chapter.content += u'<p {style}>{text}</p>'.format(
                    style=fstyling,
                    text=block['text'],
                )
                if 'last_table_elem' in block:
                    chapter.content += u'</td>'
                    if self.last_cell:
                        chapter.content + u'</tr>'
                        self.last_cell = False
                        if self.last_row:
                            chapter.content += u'</table>'
                            self.last_row = False
            else:
                self.logger.debug(
                    "Ignoring Block:\n Type: {}\n Attribs: {}".format(
                        block['type'], block['style']
                    )
                )

    def craft_epub(self, epub_outfile="out.epub", tmpdir=None):
        """ Assemble the extracted metadata & text into an EPUB  """

        # Even if we clean up properly afterwards, using TemporaryDirectory
        # outside of a convtext manager seems to cause a resource leak
        with tempfile.TemporaryDirectory(dir=mkdir_p(tmpdir)) as self.tmpdir:
            self.abbyy_file = "{tmp}/{base}_abbyy".format(
                tmp=self.tmpdir, base=self.item_identifier
            )
            self.logger.debug("Temp directory: {}\nidentifier: {}".format(
                self.tmpdir, self.item_identifier))
            # Unzip ABBYY file to disk. (Might be too huge to hold in memory.)
            with gzip.open(self.abbyy_gz, 'rb') as infile:
                with open(self.abbyy_file, 'wb') as outfile:
                    self.logger.debug("Abbyy tmp dir: {}".format(self.abbyy_file))
                    for line in infile:
                        outfile.write(line)

            # read in the page-by-page scandata file
            self.load_scandata_pages()

            # Extract the page images and create the cover file
            self.extract_images()
            self.extract_cover()

            # parse the ABBYY
            parser = AbbyyParser(
                self.abbyy_file,
                self.meta_xml,
                self.metadata,
                self.paragraphs,
                self.blocks,
                debug=self.debug,
            )
            parser.parse_abbyy()

            # Text direction: convert IA abbreviation to epub abbreviation
            direction = {
                'lr': 'ltr',
                'rl': 'rtl',
            }

            self.progression = 'default'
            if 'page-progression' in self.metadata:
                self.progression = direction[
                    self.metadata['page-progression'][0]
                ]
<<<<<<< HEAD
                self.book.set_direction(self.progression)
            else:
                # The epub, used in the spine, uses 'default' for unspecified
                # direction. HTML, used in the content pages, uses 'auto'.
                self.progression = 'auto'
                self.book.set_direction('default')

            # `default` is only valid in initial set_direction;
            # afterwards `auto` is used
            if self.progression == 'default':
                self.progression = 'auto'
=======

            self.book.set_direction(self.progression)
>>>>>>> fc1f60f5

            # `default` is only valid in initial set_direction;
            # afterwards `auto` is used
            if self.progression == 'default':
                self.progression = 'auto'

            # get the finereader version
            if 'fr-version' in self.metadata:
                self.version = self.metadata['fr-version']

            # make the HTML chapters
            self.craft_html()
            self.logger.debug("Done assembling the HTML")

        # Set the book's metadata
        self.set_metadata()

        # set the accessibility metadata
        self.create_accessibility_metadata()

        # Navigation for EPUB 3 & EPUB 2 fallback
        self.book.toc = self.chapters
        self.book.add_item(epub.EpubNcx())
        self.book.add_item(epub.EpubNav())
        # cover_ncx hack to work around Adobe Digital Editions problem
        self.book.spine = ['cover', 'nav', ] + self.chapters

        # define CSS style
        style = """
            .center {text-align: center}
            .sr-only {
                position: absolute;
                width: 1px;
                height: 1px;
                padding: 0;
                margin: -1px;
                overflow: hidden;
                clip: rect(0,0,0,0);
                border: 0;
            }
            .strong {font-weight: bold;}
            .italic {font-style: italic;}
            .serif {font-family: serif;}
            .sans {font-family: sans-serif;}
            .big {font-size: 1.5em;}
            .small {font-size: .75em;}
            .offset {
                margin: 1em;
                padding: 1.5em;
                border: black 1px solid;
            }
            img {
                padding: 0;
                margin: 0;
                max-width: 100%;
                max-height: 100%;
                column-count: 1;
                break-inside: avoid;
                oeb-column-number: 1;
            }
            """

        css_file = epub.EpubItem(
            uid="style_nav",
            file_name="style/style.css",
            media_type="text/css",
            content=style
        )
        self.book.add_item(css_file)

        if epub_outfile.endswith('.epub'):
            epub_outfile = epub_outfile
        else:
            epub_outfile = '%s.epub' % epub_outfile
        epub.write_epub(epub_outfile, self.book, {})

        # run validation on epub
        if self.debug or self.epubcheck:
            self.validate_epub(epub_outfile, level=self.epubcheck)

    def validate_epub(self, epub_file, level=None):
        self.logger.debug("Running EpubCheck on {}".format(epub_file))
        LEVELS = ['warning', 'error', 'fatal']
        level = level.lower() or self.DEFAULT_EPUBCHECK_LEVEL
        try:
            desired_levels = LEVELS[LEVELS.index(level):]
        except ValueError:
            self.logger.error(
                "Invalid --epubcheck level: `%s`.\n" \
                "Falling back to default: `%s`" % (
                    level, self.DEFAULT_EPUBCHECK_LEVEL))
            desired_levels = LEVELS

        result = self.verifier.run_epubcheck(epub_file)
        errors = [err for err in result.messages if
                  # only keep desired_levels
                  err.level.lower() in desired_levels]
        if errors:
            raise RuntimeError(errors)<|MERGE_RESOLUTION|>--- conflicted
+++ resolved
@@ -404,11 +404,7 @@
         origfile = '{dir}/{item_bookpath}_jp2/{item_bookpath}_{page:0>4}.jp2'.format(
             dir=self.tmpdir,
             item_bookpath=self.item_bookpath,
-<<<<<<< HEAD
             page=page_no
-=======
-            page=block['page_no'] -1
->>>>>>> fc1f60f5
         )
         if not os.path.isfile(origfile):
             return
@@ -1069,7 +1065,6 @@
                 self.progression = direction[
                     self.metadata['page-progression'][0]
                 ]
-<<<<<<< HEAD
                 self.book.set_direction(self.progression)
             else:
                 # The epub, used in the spine, uses 'default' for unspecified
@@ -1081,10 +1076,6 @@
             # afterwards `auto` is used
             if self.progression == 'default':
                 self.progression = 'auto'
-=======
-
-            self.book.set_direction(self.progression)
->>>>>>> fc1f60f5
 
             # `default` is only valid in initial set_direction;
             # afterwards `auto` is used
